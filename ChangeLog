--- conflicted
+++ resolved
@@ -1,11 +1,9 @@
-<<<<<<< HEAD
-* v1.1.0
+* v1.1.0 (unreleased)
   - Feature: Add ScopedConnection for RAII-style connection management (#31)
-=======
+
 * v1.0.1
   - Property: Make moved Signal private (#24 & #26) - BREAKING!
   - Documentation: Small fixes & updates
->>>>>>> b79b16ed
 
 * v1.0.0
   - Initial Release